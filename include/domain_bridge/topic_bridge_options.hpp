--- conflicted
+++ resolved
@@ -37,11 +37,8 @@
    *    - callback_group = nullptr (node's default)
    *    - qos_options = default (see QosOptions for more information)
    *    - remap_name = "" (no remap)
-<<<<<<< HEAD
+   *    - bidirectional = false (one-way)
    *    - reversed = false
-=======
-   *    - bidirectional = false (one-way)
->>>>>>> 2dcb49c9
    */
   DOMAIN_BRIDGE_PUBLIC
   TopicBridgeOptions() = default;
@@ -79,7 +76,16 @@
   TopicBridgeOptions &
   remap_name(const std::string & remap_name);
 
-<<<<<<< HEAD
+  /// Get bidirectional option.
+  DOMAIN_BRIDGE_PUBLIC
+  const bool &
+  bidirectional() const;
+
+  /// Set bidirectional option.
+  DOMAIN_BRIDGE_PUBLIC
+  TopicBridgeOptions &
+  bidirectional(const bool & bidirectional);
+
   /// Get reversed option.
   DOMAIN_BRIDGE_PUBLIC
   const bool &
@@ -89,17 +95,6 @@
   DOMAIN_BRIDGE_PUBLIC
   TopicBridgeOptions &
   reversed(const bool & reversed);
-=======
-  /// Get bidirectional option.
-  DOMAIN_BRIDGE_PUBLIC
-  const bool &
-  bidirectional() const;
-
-  /// Set bidirectional option.
-  DOMAIN_BRIDGE_PUBLIC
-  TopicBridgeOptions &
-  bidirectional(const bool & bidirectional);
->>>>>>> 2dcb49c9
 
 private:
   std::shared_ptr<rclcpp::CallbackGroup> callback_group_{nullptr};
@@ -108,11 +103,8 @@
 
   std::string remap_name_;
 
-<<<<<<< HEAD
+  bool bidirectional_{false};
   bool reversed_{false};
-=======
-  bool bidirectional_{false};
->>>>>>> 2dcb49c9
 };  // class TopicBridgeOptions
 
 }  // namespace domain_bridge
